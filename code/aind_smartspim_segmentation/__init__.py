<<<<<<< HEAD
"""
Module init file
"""

__version__ = "0.0.8"
__authors__ = ["Camilo Laiton", "Nicholas Lusk"]
__author_emails__ = ["camilo.laiton@alleninstitute.org", "nicholas.lusk@alleninstitute.org"]
__license__ = "MIT"
__description__ = (
    "This version uses the spot detection algorithm from "
    "https://github.com/AllenNeuralDynamics/aind-z1-spot-detection "
    "to identify cell proposals in a zarr dataset. It uses only the "
    "signal from the labelling channel."
)
__url__ = "https://github.com/AllenNeuralDynamics/aind-SmartSPIM-segmentation"

__maintainers__ = ["Camilo Laiton", "Nicholas Lusk"]
__maintainer_emails__ = ["camilo.laiton@alleninstitute.org", "nicholas.lusk@alleninstitute.org"]
__title__ = "aind-smartspim-cell-proposals"
__status__ = "Development"  # 'Production', 'Beta'
__pipeline_version__ = "3.0.1"
=======
"""Init file for cell segmentation"""

__version__ = "0.0.9"
__authors__ = ["Nicholas Lusk", "Camilo Laiton"]
__author_emails__ = [
    "nicholas.lusk@alleninstitute.org",
    "camilo.laiton@alleninstitute.org",
]
__license__ = "MIT"
__description__ = "This version detects cell proposals using cellfinder's algorithm "
__url__ = "https://github.com/AllenNeuralDynamics/aind-SmartSPIM-segmentation"
__maintainers__ = ["Nicholas Lusk", "Camilo Laiton"]
__maintainer_emails__ = [
    "nicholas.lusk@alleninstitute.org",
    "camilo.laiton@alleninstitute.org",
]
__title__ = "aind-SmartSPIM-segmentation"
__status__ = "Production"  # 'Production', 'Beta'
__pipeline_version__ = "3.0.0"
>>>>>>> 4d6b2495
<|MERGE_RESOLUTION|>--- conflicted
+++ resolved
@@ -1,29 +1,6 @@
-<<<<<<< HEAD
-"""
-Module init file
-"""
-
-__version__ = "0.0.8"
-__authors__ = ["Camilo Laiton", "Nicholas Lusk"]
-__author_emails__ = ["camilo.laiton@alleninstitute.org", "nicholas.lusk@alleninstitute.org"]
-__license__ = "MIT"
-__description__ = (
-    "This version uses the spot detection algorithm from "
-    "https://github.com/AllenNeuralDynamics/aind-z1-spot-detection "
-    "to identify cell proposals in a zarr dataset. It uses only the "
-    "signal from the labelling channel."
-)
-__url__ = "https://github.com/AllenNeuralDynamics/aind-SmartSPIM-segmentation"
-
-__maintainers__ = ["Camilo Laiton", "Nicholas Lusk"]
-__maintainer_emails__ = ["camilo.laiton@alleninstitute.org", "nicholas.lusk@alleninstitute.org"]
-__title__ = "aind-smartspim-cell-proposals"
-__status__ = "Development"  # 'Production', 'Beta'
-__pipeline_version__ = "3.0.1"
-=======
 """Init file for cell segmentation"""
 
-__version__ = "0.0.9"
+__version__ = "1.0.0"
 __authors__ = ["Nicholas Lusk", "Camilo Laiton"]
 __author_emails__ = [
     "nicholas.lusk@alleninstitute.org",
@@ -39,5 +16,4 @@
 ]
 __title__ = "aind-SmartSPIM-segmentation"
 __status__ = "Production"  # 'Production', 'Beta'
-__pipeline_version__ = "3.0.0"
->>>>>>> 4d6b2495
+__pipeline_version__ = "3.0.1"