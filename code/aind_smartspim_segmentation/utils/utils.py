"""
Utility functions
"""

import json
import logging
import multiprocessing
import os
import platform
import time
from datetime import datetime
<<<<<<< HEAD
from typing import Dict, List, Optional
=======
from pathlib import Path
from typing import List, Optional, Tuple
>>>>>>> 4d6b2495

import matplotlib.pyplot as plt
import psutil
from aind_data_schema.core.processing import DataProcess, PipelineProcess, Processing
<<<<<<< HEAD
=======
from astropy.stats import SigmaClip
from cellfinder_core.detect import detect
from photutils.background import Background2D
from scipy import ndimage as ndi
from scipy.signal import argrelmin

from .._shared.types import ArrayLike, PathLike
from .pymusica import musica


@dask.delayed
def delay_astro(
    img: ArrayLike,
    estimator: str = "MedianBackground",
    box: Tuple[int] = (50, 50),
    filt: Tuple[int] = (3, 3),
    sig_clip: int = 3,
    pad: int = 0,
    reflect: int = 0,
    amplify: bool = False,
    smooth: bool = False,
):
    """
    Preprocessing function to standardize the image stack for training networks. Combines a Laplacian Pyramid
    for contrast enhancement and statistical background subtraction

    Parameters
    ----------
    img : array
        Dask array of lightsheet data. the first dimension should be the Z plane
    estimator : str
        one of the background options provided by https://photutils.readthedocs.io/en/stable/background.html
    box : tuple, optional
        dimensions in pixels for each tile for background subtraction. The default is (50, 50).
    filt : tuple, optional
        filter size for estimator within each tile. The default is (3, 3).
    sig_clip : int, optional
        standard deviation above the mean for masking pixel for background subtraction. The default is 3.
    pad : int, optional
        number of pixels of padding applied to image. usually only apllies if running on subsection. The default is 0.
    smooth : boolean, optional
        whether to apply 3D gaussian smoothing over array. The default is False.

    Returns
    -------
    bkg_sub_array : array
        dask array with preprocessed images

    """

    if reflect != 0:
        img = np.pad(img, reflect, mode="reflect")

    if pad != 0:
        img = np.pad(img, pad, mode="constant", constant_values=0)

    # print(img.shape)

    # get estimator function for background subtraction
    est = getattr(importlib.import_module("photutils.background"), estimator)

    # set parameters for Laplacian pyramid
    L = 5
    params_m = {"M": 1023.0, "a": np.full(L, 11), "p": 0.7}
    backgrounds = []
    for depth in range(img.shape[0]):
        curr_img = img[depth, :, :].copy()

        sigma_clip = SigmaClip(sigma=sig_clip, maxiters=10)

        # check if padding has been added and mask regions accordingly
        if pad > 0:
            if depth >= pad or depth < (img.shape[0] - pad):
                # create boolean mask over padded region
                mask = np.full(curr_img.shape, True)
                mask[pad:-pad, pad:-pad] = False

                # calculate Laplacian Pyramid
                if amplify:
                    curr_img[pad:-pad, pad:-pad] = musica(curr_img[pad:-pad, pad:-pad], L, params_m)

                # get background statistics
                bkg = Background2D(
                    curr_img,
                    box_size=box,
                    filter_size=filt,
                    bkg_estimator=est(),
                    fill_value=0.0,
                    sigma_clip=sigma_clip,
                    coverage_mask=mask,
                    exclude_percentile=100,
                )

        else:
            # calculate Laplacian Pyramid
            if amplify:
                curr_img = musica(curr_img, L, params_m)

            # get background statistics
            bkg = Background2D(
                curr_img,
                box_size=box,
                filter_size=filt,
                bkg_estimator=est(),
                fill_value=0.0,
                sigma_clip=sigma_clip,
                exclude_percentile=100,
            )

        # subtract background and clip min to 0
        curr_img = curr_img - bkg.background
        curr_img = np.where(curr_img < 0, 0, curr_img)

        img[depth, :, :] = curr_img.astype("uint16")
        backgrounds.append([bkg.background.mean(), bkg.background.std()])
        del curr_img, bkg

    # smooth over Z plan with gaussian filter
    if smooth:
        img = ndi.gaussian_filter(img, sigma=1.0, mode="constant", cval=0, truncate=2)

    return img


@dask.delayed
def delay_detect(
    img: ArrayLike,
    save_path: PathLike,
    count: int,
    offset: int,
    padding: int,
    process_by,
    smartspim_config: dict,
):
    """
    Delayed function to run cellfinder
    main script.
    """
    cells = detect.main(
        signal_array=np.asarray(img).astype('uint16'),
        save_path=save_path,
        block=count,
        offset=offset,
        padding=padding,
        process_by=process_by,
        **smartspim_config,
    )

    return cells


def find_good_blocks(img, counts, chunk, ds=3):
    """
    Function to Identify good blocks to process
    using downsampled zarr

    Parameters
    ----------
    img : da.array
        dask array of low resolution image
    counts : list[int]
        chunks per dimension of level 0 array.
    chunk : int
        chunk size used for cell detection
    ds : int
        the factor by which the array is downsampled

    Returns
    -------
    block_dict : dict
        dictionary with information on which blocks to
        process. key = block number and value = bool

    """
    if isinstance(img, dask.array.core.Array):
        img = np.asarray(img)

    img = ndi.gaussian_filter(img, sigma=5.0, mode="constant", cval=0)
    count, bin_count = np.histogram(img.astype("uint16"), bins=2**16, range=(0, 2**16), density=True)

    try:
        thresh = argrelmin(count, order=10)[0][0]
    except IndexError:
        thresh = 100

    img_binary = np.where(img >= thresh, 1, 0)

    cz = int(chunk / 2**ds)
    dims = list(img_binary.shape)

    b = 0
    block_dict = {}

    """ there are rare occasions where the level 0 and
    level 3 array disagree on chuncks so have some
    catches to account for that """
    for z in range(counts[0]):
        z_l, z_u = z * cz, (z + 1) * cz
        if z_l > dims[0] - 1:
            z_l = dims[0] - 2
        if z_u > dims[0] - 1:
            z_u = dims[0] - 1
        for y in range(counts[1]):
            y_l, y_u = y * cz, (y + 1) * cz
            if y_l > dims[1] - 1:
                y_l = dims[1] - 2
            if y_u > dims[1] - 1:
                y_u = dims[1] - 1
            for x in range(counts[2]):
                x_l, x_u = x * cz, (x + 1) * cz
                if x_l > dims[2] - 1:
                    x_l = dims[2] - 2
                if x_u > dims[2] - 1:
                    x_u = dims[2] - 1

                block = img_binary[
                    z_l:z_u,
                    y_l:y_u,
                    x_l:x_u,
                ]

                if np.sum(block) > 0:
                    block_dict[b] = True
                else:
                    block_dict[b] = False

                b += 1

    return block_dict


def create_logger(output_log_path: PathLike):
    """
    Creates a logger that generates
    output logs to a specific path.

    Parameters
    ------------
    output_log_path: PathLike
        Path where the log is going
        to be stored

    Returns
    -----------
    logging.Logger
        Created logger pointing to
        the file path.
    """

    CURR_DATE_TIME = datetime.now().strftime("%Y-%m-%d-%H-%M-%S")
    LOGS_FILE = f"{output_log_path}/fusion_log_{CURR_DATE_TIME}.log"

    logging.basicConfig(
        level=logging.DEBUG,
        format="%(asctime)s - %(levelname)s : %(message)s",
        datefmt="%Y-%m-%d %H:%M",
        handlers=[
            logging.StreamHandler(),
            logging.FileHandler(LOGS_FILE, "a"),
        ],
        force=True,
    )

    logging.disable("DEBUG")
    logger = logging.getLogger(__name__)
    logger.setLevel(logging.DEBUG)

    return logger


def read_json_as_dict(filepath: str):
    """
    Reads a json as dictionary.

    Parameters
    ------------------------

    filepath: PathLike
        Path where the json is located.

    Returns
    ------------------------

    dict:
        Dictionary with the data the json has.

    """

    dictionary = {}

    if os.path.exists(filepath):
        with open(filepath) as json_file:
            dictionary = json.load(json_file)

    return dictionary


def create_folder(dest_dir: PathLike, verbose: Optional[bool] = False) -> None:
    """
    Create new folders.
    Parameters
    ------------------------
    dest_dir: PathLike
        Path where the folder will be created if it does not exist.
    verbose: Optional[bool]
        If we want to show information about the folder status. Default False.
    Raises
    ------------------------
    OSError:
        if the folder exists.
    """

    if not (os.path.exists(dest_dir)):
        try:
            if verbose:
                print(f"Creating new directory: {dest_dir}")
            os.makedirs(dest_dir)
        except OSError as e:
            if e.errno != os.errno.EEXIST:
                raise


def generate_processing(
    data_processes: List[DataProcess],
    dest_processing: PathLike,
    processor_full_name: str,
    pipeline_version: str,
):
    """
    Generates data description for the output folder.

    Parameters
    ------------------------

    data_processes: List[dict]
        List with the processes aplied in the pipeline.

    dest_processing: PathLike
        Path where the processing file will be placed.

    processor_full_name: str
        Person in charged of running the pipeline
        for this data asset

    pipeline_version: str
        Terastitcher pipeline version

    """
    # flake8: noqa: E501
    processing_pipeline = PipelineProcess(
        data_processes=data_processes,
        processor_full_name=processor_full_name,
        pipeline_version=pipeline_version,
        pipeline_url="https://github.com/AllenNeuralDynamics/aind-smartspim-pipeline",
        note="Metadata for segmentation step",
    )

    processing = Processing(
        processing_pipeline=processing_pipeline,
        notes="This processing only contains metadata of cell segmentation \
            and needs to be compiled with other steps at the end",
    )

    print(f"Generating detection processing in {dest_processing}: Processing: {processing}")

    processing.write_standard_file(output_directory=dest_processing)
>>>>>>> 4d6b2495


def profile_resources(
    time_points: List,
    cpu_percentages: List,
    memory_usages: List,
    monitoring_interval: int,
):
    """
    Profiles compute resources usage.

    Parameters
    ----------
    time_points: List
        List to save all the time points
        collected

    cpu_percentages: List
        List to save the cpu percentages
        during the execution

    memory_usage: List
        List to save the memory usage
        percentages during the execution

    monitoring_interval: int
        Monitoring interval in seconds
    """
    start_time = time.time()

    while True:
        current_time = time.time() - start_time
        time_points.append(current_time)

        # CPU Usage
        cpu_percent = psutil.cpu_percent(interval=monitoring_interval)
        cpu_percentages.append(cpu_percent)

        # Memory usage
        memory_info = psutil.virtual_memory()
        memory_usages.append(memory_info.percent)

        time.sleep(monitoring_interval)


def generate_resources_graphs(
    time_points: List,
    cpu_percentages: List,
    memory_usages: List,
    output_path: str,
    prefix: str,
):
    """
    Profiles compute resources usage.

    Parameters
    ----------
    time_points: List
        List to save all the time points
        collected

    cpu_percentages: List
        List to save the cpu percentages
        during the execution

    memory_usage: List
        List to save the memory usage
        percentages during the execution

    output_path: str
        Path where the image will be saved

    prefix: str
        Prefix name for the image
    """
    time_len = len(time_points)
    memory_len = len(memory_usages)
    cpu_len = len(cpu_percentages)

    min_len = min([time_len, memory_len, cpu_len])
    if not min_len:
        return

    plt.figure(figsize=(10, 6))

    plt.subplot(2, 1, 1)
    plt.plot(time_points[:min_len], cpu_percentages[:min_len], label="CPU Usage")
    plt.xlabel("Time (s)")
    plt.ylabel("CPU Usage (%)")
    plt.title("CPU Usage Over Time")
    plt.grid(True)
    plt.legend()

    plt.subplot(2, 1, 2)
    plt.plot(time_points[:min_len], memory_usages[:min_len], label="Memory Usage")
    plt.xlabel("Time (s)")
    plt.ylabel("Memory Usage (%)")
    plt.title("Memory Usage Over Time")
    plt.grid(True)
    plt.legend()

    plt.tight_layout()
    plt.savefig(f"{output_path}/{prefix}_compute_resources.png", bbox_inches="tight")


def stop_child_process(process: multiprocessing.Process):
    """
    Stops a process

    Parameters
    ----------
    process: multiprocessing.Process
        Process to stop
    """
    process.terminate()
    process.join()


def create_logger(output_log_path: str) -> logging.Logger:
    """
    Creates a logger that generates
    output logs to a specific path.

    Parameters
    ------------
    output_log_path: PathLike
        Path where the log is going
        to be stored

    Returns
    -----------
    logging.Logger
        Created logger pointing to
        the file path.
    """
    CURR_DATE_TIME = datetime.now().strftime("%Y-%m-%d-%H-%M-%S")
    LOGS_FILE = f"{output_log_path}/proposals.log"  # _{CURR_DATE_TIME}

    logging.basicConfig(
        level=logging.DEBUG,
        format="%(asctime)s - %(levelname)s : %(message)s",
        datefmt="%Y-%m-%d %H:%M",
        handlers=[
            logging.StreamHandler(),
            logging.FileHandler(LOGS_FILE, "w"),
        ],
        force=True,
    )

    logging.disable("DEBUG")
    logger = logging.getLogger(__name__)
    logger.setLevel(logging.DEBUG)

    return logger


def get_size(bytes, suffix: str = "B") -> str:
    """
    Scale bytes to its proper format
    e.g:
        1253656 => '1.20MB'
        1253656678 => '1.17GB'

    Parameters
    ----------
    bytes: bytes
        Bytes to scale

    suffix: str
        Suffix used for the conversion
    """
    factor = 1024
    for unit in ["", "K", "M", "G", "T", "P"]:
        if bytes < factor:
            return f"{bytes:.2f}{unit}{suffix}"
        bytes /= factor


def get_code_ocean_cpu_limit():
    """
    Gets the Code Ocean capsule CPU limit

    Returns
    -------
    int:
        number of cores available for compute
    """
    # Checks for environmental variables
    co_cpus = os.environ.get("CO_CPUS")
    aws_batch_job_id = os.environ.get("AWS_BATCH_JOB_ID")

    if co_cpus:
        return co_cpus
    if aws_batch_job_id:
        return 1
<<<<<<< HEAD
    with open("/sys/fs/cgroup/cpu/cpu.cfs_quota_us") as fp:
        cfs_quota_us = int(fp.read())
    with open("/sys/fs/cgroup/cpu/cpu.cfs_period_us") as fp:
        cfs_period_us = int(fp.read())
    container_cpus = cfs_quota_us // cfs_period_us
=======

    try:
        with open("/sys/fs/cgroup/cpu/cpu.cfs_quota_us") as fp:
            cfs_quota_us = int(fp.read())
        with open("/sys/fs/cgroup/cpu/cpu.cfs_period_us") as fp:
            cfs_period_us = int(fp.read())

        container_cpus = cfs_quota_us // cfs_period_us

    except FileNotFoundError as e:
        container_cpus = 0

>>>>>>> 4d6b2495
    # For physical machine, the `cfs_quota_us` could be '-1'
    return psutil.cpu_count(logical=False) if container_cpus < 1 else container_cpus


def print_system_information(logger: logging.Logger):
    """
    Prints system information

    Parameters
    ----------
    logger: logging.Logger
        Logger object
    """
    co_memory = int(os.environ.get("CO_MEMORY"))
    # System info
    sep = "=" * 20
    logger.info(f"{sep} Code Ocean Information {sep}")
    logger.info(f"Code Ocean assigned cores: {get_code_ocean_cpu_limit()}")
    logger.info(f"Code Ocean assigned memory: {get_size(co_memory)}")
    logger.info(f"Computation ID: {os.environ.get('CO_COMPUTATION_ID')}")
    logger.info(f"Capsule ID: {os.environ.get('CO_CAPSULE_ID')}")
    logger.info(f"Is pipeline execution?: {bool(os.environ.get('AWS_BATCH_JOB_ID'))}")

    logger.info(f"{sep} System Information {sep}")
    uname = platform.uname()
    logger.info(f"System: {uname.system}")
    logger.info(f"Node Name: {uname.node}")
    logger.info(f"Release: {uname.release}")
    logger.info(f"Version: {uname.version}")
    logger.info(f"Machine: {uname.machine}")
    logger.info(f"Processor: {uname.processor}")

    # Boot info
    logger.info(f"{sep} Boot Time {sep}")
    boot_time_timestamp = psutil.boot_time()
    bt = datetime.fromtimestamp(boot_time_timestamp)
    logger.info(f"Boot Time: {bt.year}/{bt.month}/{bt.day} {bt.hour}:{bt.minute}:{bt.second}")

    # CPU info
    logger.info(f"{sep} CPU Info {sep}")
    # number of cores
    logger.info(f"Physical node cores: {psutil.cpu_count(logical=False)}")
    logger.info(f"Total node cores: {psutil.cpu_count(logical=True)}")

    # CPU frequencies
    cpufreq = psutil.cpu_freq()
    logger.info(f"Max Frequency: {cpufreq.max:.2f}Mhz")
    logger.info(f"Min Frequency: {cpufreq.min:.2f}Mhz")
    logger.info(f"Current Frequency: {cpufreq.current:.2f}Mhz")

    # CPU usage
    logger.info("CPU Usage Per Core before processing:")
    for i, percentage in enumerate(psutil.cpu_percent(percpu=True, interval=1)):
        logger.info(f"Core {i}: {percentage}%")
    logger.info(f"Total CPU Usage: {psutil.cpu_percent()}%")

    # Memory info
    logger.info(f"{sep} Memory Information {sep}")
    # get the memory details
    svmem = psutil.virtual_memory()
    logger.info(f"Total: {get_size(svmem.total)}")
    logger.info(f"Available: {get_size(svmem.available)}")
    logger.info(f"Used: {get_size(svmem.used)}")
    logger.info(f"Percentage: {svmem.percent}%")
    logger.info(f"{sep} Memory - SWAP {sep}")
    # get the swap memory details (if exists)
    swap = psutil.swap_memory()
    logger.info(f"Total: {get_size(swap.total)}")
    logger.info(f"Free: {get_size(swap.free)}")
    logger.info(f"Used: {get_size(swap.used)}")
    logger.info(f"Percentage: {swap.percent}%")

    # Network information
    logger.info(f"{sep} Network Information {sep}")
    # get all network interfaces (virtual and physical)
    if_addrs = psutil.net_if_addrs()
    for interface_name, interface_addresses in if_addrs.items():
        for address in interface_addresses:
            logger.info(f"=== Interface: {interface_name} ===")
            if str(address.family) == "AddressFamily.AF_INET":
                logger.info(f"  IP Address: {address.address}")
                logger.info(f"  Netmask: {address.netmask}")
                logger.info(f"  Broadcast IP: {address.broadcast}")
            elif str(address.family) == "AddressFamily.AF_PACKET":
                logger.info(f"  MAC Address: {address.address}")
                logger.info(f"  Netmask: {address.netmask}")
                logger.info(f"  Broadcast MAC: {address.broadcast}")
    # get IO statistics since boot
    net_io = psutil.net_io_counters()
    logger.info(f"Total Bytes Sent: {get_size(net_io.bytes_sent)}")
    logger.info(f"Total Bytes Received: {get_size(net_io.bytes_recv)}")


<<<<<<< HEAD
def create_folder(dest_dir: str, verbose: Optional[bool] = False) -> None:
    """
    Create new folders.
=======
def check_path_instance(obj: object) -> bool:
    """
    Checks if an objects belongs to pathlib.Path subclasses.
>>>>>>> 4d6b2495

    Parameters
    ------------------------

<<<<<<< HEAD
    dest_dir: str
        Path where the folder will be created if it does not exist.

    verbose: Optional[bool]
        If we want to show information about the folder status. Default False.

    Raises
    ------------------------

    OSError:
        if the folder exists.

    """

    if not (os.path.exists(dest_dir)):
        try:
            if verbose:
                print(f"Creating new directory: {dest_dir}")
            os.makedirs(dest_dir)
        except OSError as e:
            if e.errno != os.errno.EEXIST:
                raise


def parse_zarr_metadata(metadata: Dict, multiscale: Optional[str] = None) -> Dict:
    """
    Parses the zarr metadata and retrieves
    the metadata we need in the correct format.

    Parameters
    ----------
    metadata: Dict
        Metadata dictionary that contains ".zattrs" and
        ".zarray"

    multiscale: Optional[str]
        Multiscale we're retieving the metadata for.
        Default: None

    Returns
    -------
    Dict
        Dictionary with the metadata we need
    """
    parsed_metadata = {"axes": {}}
    zattrs = metadata.get(".zattrs")
    # zarray = metadata.get('.zarray')

    if zattrs is not None:
        multiscales = zattrs.get("multiscales")[0]
        axes = multiscales.get("axes")
        datasets = multiscales.get("datasets")

        dataset_res = None

        for d in datasets:
            if d["path"] == multiscale:
                dataset_res = d["coordinateTransformations"][0]["scale"]
                break

        for idx in range(len(axes)):
            ax = axes[idx]
            parsed_metadata["axes"][ax["name"]] = {
                "unit": ax.get("unit"),
                "type": ax.get("type"),
                "scale": dataset_res[idx],
            }

    return parsed_metadata


def read_json_as_dict(filepath: str):
    """
    Reads a json as dictionary.
=======
    obj: object
        Object that wants to be validated.

    Returns
    ------------------------

    bool:
        True if the object is an instance of Path subclass, False otherwise.
    """

    for childclass in Path.__subclasses__():
        if isinstance(obj, childclass):
            return True

    return False


def save_dict_as_json(filename: str, dictionary: dict, verbose: Optional[bool] = False) -> None:
    """
    Saves a dictionary as a json file.
>>>>>>> 4d6b2495

    Parameters
    ------------------------

<<<<<<< HEAD
    filepath: PathLike
        Path where the json is located.

    Returns
    ------------------------

    dict:
        Dictionary with the data the json has.

    """

    dictionary = {}

    if os.path.exists(filepath):
        with open(filepath) as json_file:
            dictionary = json.load(json_file)

    return dictionary


def generate_processing(
    data_processes: List[DataProcess],
    dest_processing: str,
    processor_full_name: str,
    pipeline_version: str,
):
    """
    Generates data description for the output folder.

    Parameters
    ------------------------

    data_processes: List[dict]
        List with the processes aplied in the pipeline.

    dest_processing: PathLike
        Path where the processing file will be placed.

    processor_full_name: str
        Person in charged of running the pipeline
        for this data asset

    pipeline_version: str
        Terastitcher pipeline version

    """
    # flake8: noqa: E501
    processing_pipeline = PipelineProcess(
        data_processes=data_processes,
        processor_full_name=processor_full_name,
        pipeline_version=pipeline_version,
        pipeline_url="https://github.com/AllenNeuralDynamics/aind-smartspim-pipeline",
        note="Metadata for cell proposal detection step",
    )

    processing = Processing(
        processing_pipeline=processing_pipeline,
        notes="This processing only contains metadata of cell proposals \
            and needs to be compiled with other steps at the end",
    )

    processing.write_standard_file(output_directory=dest_processing)
=======
    filename: str
        Name of the json file.

    dictionary: dict
        Dictionary that will be saved as json.

    verbose: Optional[bool]
        True if you want to print the path where the file was saved.

    """

    if dictionary is None:
        dictionary = {}

    else:
        for key, value in dictionary.items():
            # Converting path to str to dump dictionary into json
            if check_path_instance(value):
                # TODO fix the \\ encode problem in dump
                dictionary[key] = str(value)

    with open(filename, "w") as json_file:
        json.dump(dictionary, json_file, indent=4)

    if verbose:
        print(f"- Json file saved: {filename}")
>>>>>>> 4d6b2495
<|MERGE_RESOLUTION|>--- conflicted
+++ resolved
@@ -9,385 +9,11 @@
 import platform
 import time
 from datetime import datetime
-<<<<<<< HEAD
 from typing import Dict, List, Optional
-=======
-from pathlib import Path
-from typing import List, Optional, Tuple
->>>>>>> 4d6b2495
 
 import matplotlib.pyplot as plt
 import psutil
 from aind_data_schema.core.processing import DataProcess, PipelineProcess, Processing
-<<<<<<< HEAD
-=======
-from astropy.stats import SigmaClip
-from cellfinder_core.detect import detect
-from photutils.background import Background2D
-from scipy import ndimage as ndi
-from scipy.signal import argrelmin
-
-from .._shared.types import ArrayLike, PathLike
-from .pymusica import musica
-
-
-@dask.delayed
-def delay_astro(
-    img: ArrayLike,
-    estimator: str = "MedianBackground",
-    box: Tuple[int] = (50, 50),
-    filt: Tuple[int] = (3, 3),
-    sig_clip: int = 3,
-    pad: int = 0,
-    reflect: int = 0,
-    amplify: bool = False,
-    smooth: bool = False,
-):
-    """
-    Preprocessing function to standardize the image stack for training networks. Combines a Laplacian Pyramid
-    for contrast enhancement and statistical background subtraction
-
-    Parameters
-    ----------
-    img : array
-        Dask array of lightsheet data. the first dimension should be the Z plane
-    estimator : str
-        one of the background options provided by https://photutils.readthedocs.io/en/stable/background.html
-    box : tuple, optional
-        dimensions in pixels for each tile for background subtraction. The default is (50, 50).
-    filt : tuple, optional
-        filter size for estimator within each tile. The default is (3, 3).
-    sig_clip : int, optional
-        standard deviation above the mean for masking pixel for background subtraction. The default is 3.
-    pad : int, optional
-        number of pixels of padding applied to image. usually only apllies if running on subsection. The default is 0.
-    smooth : boolean, optional
-        whether to apply 3D gaussian smoothing over array. The default is False.
-
-    Returns
-    -------
-    bkg_sub_array : array
-        dask array with preprocessed images
-
-    """
-
-    if reflect != 0:
-        img = np.pad(img, reflect, mode="reflect")
-
-    if pad != 0:
-        img = np.pad(img, pad, mode="constant", constant_values=0)
-
-    # print(img.shape)
-
-    # get estimator function for background subtraction
-    est = getattr(importlib.import_module("photutils.background"), estimator)
-
-    # set parameters for Laplacian pyramid
-    L = 5
-    params_m = {"M": 1023.0, "a": np.full(L, 11), "p": 0.7}
-    backgrounds = []
-    for depth in range(img.shape[0]):
-        curr_img = img[depth, :, :].copy()
-
-        sigma_clip = SigmaClip(sigma=sig_clip, maxiters=10)
-
-        # check if padding has been added and mask regions accordingly
-        if pad > 0:
-            if depth >= pad or depth < (img.shape[0] - pad):
-                # create boolean mask over padded region
-                mask = np.full(curr_img.shape, True)
-                mask[pad:-pad, pad:-pad] = False
-
-                # calculate Laplacian Pyramid
-                if amplify:
-                    curr_img[pad:-pad, pad:-pad] = musica(curr_img[pad:-pad, pad:-pad], L, params_m)
-
-                # get background statistics
-                bkg = Background2D(
-                    curr_img,
-                    box_size=box,
-                    filter_size=filt,
-                    bkg_estimator=est(),
-                    fill_value=0.0,
-                    sigma_clip=sigma_clip,
-                    coverage_mask=mask,
-                    exclude_percentile=100,
-                )
-
-        else:
-            # calculate Laplacian Pyramid
-            if amplify:
-                curr_img = musica(curr_img, L, params_m)
-
-            # get background statistics
-            bkg = Background2D(
-                curr_img,
-                box_size=box,
-                filter_size=filt,
-                bkg_estimator=est(),
-                fill_value=0.0,
-                sigma_clip=sigma_clip,
-                exclude_percentile=100,
-            )
-
-        # subtract background and clip min to 0
-        curr_img = curr_img - bkg.background
-        curr_img = np.where(curr_img < 0, 0, curr_img)
-
-        img[depth, :, :] = curr_img.astype("uint16")
-        backgrounds.append([bkg.background.mean(), bkg.background.std()])
-        del curr_img, bkg
-
-    # smooth over Z plan with gaussian filter
-    if smooth:
-        img = ndi.gaussian_filter(img, sigma=1.0, mode="constant", cval=0, truncate=2)
-
-    return img
-
-
-@dask.delayed
-def delay_detect(
-    img: ArrayLike,
-    save_path: PathLike,
-    count: int,
-    offset: int,
-    padding: int,
-    process_by,
-    smartspim_config: dict,
-):
-    """
-    Delayed function to run cellfinder
-    main script.
-    """
-    cells = detect.main(
-        signal_array=np.asarray(img).astype('uint16'),
-        save_path=save_path,
-        block=count,
-        offset=offset,
-        padding=padding,
-        process_by=process_by,
-        **smartspim_config,
-    )
-
-    return cells
-
-
-def find_good_blocks(img, counts, chunk, ds=3):
-    """
-    Function to Identify good blocks to process
-    using downsampled zarr
-
-    Parameters
-    ----------
-    img : da.array
-        dask array of low resolution image
-    counts : list[int]
-        chunks per dimension of level 0 array.
-    chunk : int
-        chunk size used for cell detection
-    ds : int
-        the factor by which the array is downsampled
-
-    Returns
-    -------
-    block_dict : dict
-        dictionary with information on which blocks to
-        process. key = block number and value = bool
-
-    """
-    if isinstance(img, dask.array.core.Array):
-        img = np.asarray(img)
-
-    img = ndi.gaussian_filter(img, sigma=5.0, mode="constant", cval=0)
-    count, bin_count = np.histogram(img.astype("uint16"), bins=2**16, range=(0, 2**16), density=True)
-
-    try:
-        thresh = argrelmin(count, order=10)[0][0]
-    except IndexError:
-        thresh = 100
-
-    img_binary = np.where(img >= thresh, 1, 0)
-
-    cz = int(chunk / 2**ds)
-    dims = list(img_binary.shape)
-
-    b = 0
-    block_dict = {}
-
-    """ there are rare occasions where the level 0 and
-    level 3 array disagree on chuncks so have some
-    catches to account for that """
-    for z in range(counts[0]):
-        z_l, z_u = z * cz, (z + 1) * cz
-        if z_l > dims[0] - 1:
-            z_l = dims[0] - 2
-        if z_u > dims[0] - 1:
-            z_u = dims[0] - 1
-        for y in range(counts[1]):
-            y_l, y_u = y * cz, (y + 1) * cz
-            if y_l > dims[1] - 1:
-                y_l = dims[1] - 2
-            if y_u > dims[1] - 1:
-                y_u = dims[1] - 1
-            for x in range(counts[2]):
-                x_l, x_u = x * cz, (x + 1) * cz
-                if x_l > dims[2] - 1:
-                    x_l = dims[2] - 2
-                if x_u > dims[2] - 1:
-                    x_u = dims[2] - 1
-
-                block = img_binary[
-                    z_l:z_u,
-                    y_l:y_u,
-                    x_l:x_u,
-                ]
-
-                if np.sum(block) > 0:
-                    block_dict[b] = True
-                else:
-                    block_dict[b] = False
-
-                b += 1
-
-    return block_dict
-
-
-def create_logger(output_log_path: PathLike):
-    """
-    Creates a logger that generates
-    output logs to a specific path.
-
-    Parameters
-    ------------
-    output_log_path: PathLike
-        Path where the log is going
-        to be stored
-
-    Returns
-    -----------
-    logging.Logger
-        Created logger pointing to
-        the file path.
-    """
-
-    CURR_DATE_TIME = datetime.now().strftime("%Y-%m-%d-%H-%M-%S")
-    LOGS_FILE = f"{output_log_path}/fusion_log_{CURR_DATE_TIME}.log"
-
-    logging.basicConfig(
-        level=logging.DEBUG,
-        format="%(asctime)s - %(levelname)s : %(message)s",
-        datefmt="%Y-%m-%d %H:%M",
-        handlers=[
-            logging.StreamHandler(),
-            logging.FileHandler(LOGS_FILE, "a"),
-        ],
-        force=True,
-    )
-
-    logging.disable("DEBUG")
-    logger = logging.getLogger(__name__)
-    logger.setLevel(logging.DEBUG)
-
-    return logger
-
-
-def read_json_as_dict(filepath: str):
-    """
-    Reads a json as dictionary.
-
-    Parameters
-    ------------------------
-
-    filepath: PathLike
-        Path where the json is located.
-
-    Returns
-    ------------------------
-
-    dict:
-        Dictionary with the data the json has.
-
-    """
-
-    dictionary = {}
-
-    if os.path.exists(filepath):
-        with open(filepath) as json_file:
-            dictionary = json.load(json_file)
-
-    return dictionary
-
-
-def create_folder(dest_dir: PathLike, verbose: Optional[bool] = False) -> None:
-    """
-    Create new folders.
-    Parameters
-    ------------------------
-    dest_dir: PathLike
-        Path where the folder will be created if it does not exist.
-    verbose: Optional[bool]
-        If we want to show information about the folder status. Default False.
-    Raises
-    ------------------------
-    OSError:
-        if the folder exists.
-    """
-
-    if not (os.path.exists(dest_dir)):
-        try:
-            if verbose:
-                print(f"Creating new directory: {dest_dir}")
-            os.makedirs(dest_dir)
-        except OSError as e:
-            if e.errno != os.errno.EEXIST:
-                raise
-
-
-def generate_processing(
-    data_processes: List[DataProcess],
-    dest_processing: PathLike,
-    processor_full_name: str,
-    pipeline_version: str,
-):
-    """
-    Generates data description for the output folder.
-
-    Parameters
-    ------------------------
-
-    data_processes: List[dict]
-        List with the processes aplied in the pipeline.
-
-    dest_processing: PathLike
-        Path where the processing file will be placed.
-
-    processor_full_name: str
-        Person in charged of running the pipeline
-        for this data asset
-
-    pipeline_version: str
-        Terastitcher pipeline version
-
-    """
-    # flake8: noqa: E501
-    processing_pipeline = PipelineProcess(
-        data_processes=data_processes,
-        processor_full_name=processor_full_name,
-        pipeline_version=pipeline_version,
-        pipeline_url="https://github.com/AllenNeuralDynamics/aind-smartspim-pipeline",
-        note="Metadata for segmentation step",
-    )
-
-    processing = Processing(
-        processing_pipeline=processing_pipeline,
-        notes="This processing only contains metadata of cell segmentation \
-            and needs to be compiled with other steps at the end",
-    )
-
-    print(f"Generating detection processing in {dest_processing}: Processing: {processing}")
-
-    processing.write_standard_file(output_directory=dest_processing)
->>>>>>> 4d6b2495
 
 
 def profile_resources(
@@ -583,13 +209,6 @@
         return co_cpus
     if aws_batch_job_id:
         return 1
-<<<<<<< HEAD
-    with open("/sys/fs/cgroup/cpu/cpu.cfs_quota_us") as fp:
-        cfs_quota_us = int(fp.read())
-    with open("/sys/fs/cgroup/cpu/cpu.cfs_period_us") as fp:
-        cfs_period_us = int(fp.read())
-    container_cpus = cfs_quota_us // cfs_period_us
-=======
 
     try:
         with open("/sys/fs/cgroup/cpu/cpu.cfs_quota_us") as fp:
@@ -602,7 +221,6 @@
     except FileNotFoundError as e:
         container_cpus = 0
 
->>>>>>> 4d6b2495
     # For physical machine, the `cfs_quota_us` could be '-1'
     return psutil.cpu_count(logical=False) if container_cpus < 1 else container_cpus
 
@@ -696,20 +314,13 @@
     logger.info(f"Total Bytes Received: {get_size(net_io.bytes_recv)}")
 
 
-<<<<<<< HEAD
-def create_folder(dest_dir: str, verbose: Optional[bool] = False) -> None:
-    """
-    Create new folders.
-=======
 def check_path_instance(obj: object) -> bool:
     """
     Checks if an objects belongs to pathlib.Path subclasses.
->>>>>>> 4d6b2495
 
     Parameters
     ------------------------
 
-<<<<<<< HEAD
     dest_dir: str
         Path where the folder will be created if it does not exist.
 
@@ -784,33 +395,10 @@
 def read_json_as_dict(filepath: str):
     """
     Reads a json as dictionary.
-=======
-    obj: object
-        Object that wants to be validated.
-
-    Returns
+
+    Parameters
     ------------------------
 
-    bool:
-        True if the object is an instance of Path subclass, False otherwise.
-    """
-
-    for childclass in Path.__subclasses__():
-        if isinstance(obj, childclass):
-            return True
-
-    return False
-
-
-def save_dict_as_json(filename: str, dictionary: dict, verbose: Optional[bool] = False) -> None:
-    """
-    Saves a dictionary as a json file.
->>>>>>> 4d6b2495
-
-    Parameters
-    ------------------------
-
-<<<<<<< HEAD
     filepath: PathLike
         Path where the json is located.
 
@@ -872,32 +460,4 @@
             and needs to be compiled with other steps at the end",
     )
 
-    processing.write_standard_file(output_directory=dest_processing)
-=======
-    filename: str
-        Name of the json file.
-
-    dictionary: dict
-        Dictionary that will be saved as json.
-
-    verbose: Optional[bool]
-        True if you want to print the path where the file was saved.
-
-    """
-
-    if dictionary is None:
-        dictionary = {}
-
-    else:
-        for key, value in dictionary.items():
-            # Converting path to str to dump dictionary into json
-            if check_path_instance(value):
-                # TODO fix the \\ encode problem in dump
-                dictionary[key] = str(value)
-
-    with open(filename, "w") as json_file:
-        json.dump(dictionary, json_file, indent=4)
-
-    if verbose:
-        print(f"- Json file saved: {filename}")
->>>>>>> 4d6b2495
+    processing.write_standard_file(output_directory=dest_processing)