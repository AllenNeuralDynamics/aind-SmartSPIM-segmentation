--- conflicted
+++ resolved
@@ -131,12 +131,7 @@
     pipeline_config = read_json_as_dict(processing_manifest_path)
     logger.info(f"Processing manifest {pipeline_config} provided in path {processing_manifest_path}")
 
-<<<<<<< HEAD
     image_path = block_segmentation.main(pipeline_config)
-=======
-    image_path = segmentation.main(pipeline_config)
->>>>>>> 1893ad0f
-
 
 if __name__ == "__main__":
     main()