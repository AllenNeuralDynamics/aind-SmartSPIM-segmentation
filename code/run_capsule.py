"""
Scripts that runs the Code Ocean capsule
"""

import json
import logging
import os
import shutil
from glob import glob
from pathlib import Path
from typing import List, Tuple

import pandas as pd
from aind_smartspim_segmentation.detect import smartspim_cell_detection
from aind_smartspim_segmentation.utils import utils
<<<<<<< HEAD
from ng_link import NgState


def generate_neuroglancer_link(
    image_path: str,
    dataset_name: str,
    channel_name: str,
    detected_cells_path: str,
    output: str,
    voxel_sizes: list,
    logger: logging.Logger,
    neuroglancer_domain: str = "https://aind-neuroglancer-sauujisjxq-uw.a.run.app",
):
    """
    Generates neuroglancer link with the cell location
    for a specific dataset

    Parameters
    -----------
    image_path: str
        Path to the zarr file

    dataset_name: str
        Dataset name where the data will be stored
        in the cloud. Follows SmartSPIM_***_stitched_***

    channel_name: str
        Channel name that was processed

    detected_cells_path: str
        Path to the detected cells

    output: str
        Output path of the neuroglancer
        config and precomputed format

    voxel_sizes: list
        list of um per voxel along each dimension
        ordered [z, y, x]
    """

    logger.info(f"Reading cells from {detected_cells_path}")

    cells = pd.read_csv(detected_cells_path)[["Z", "Y", "X"]]
    cells = cells.rename(columns={"X": "x", "Y": "y", "Z": "z"}).to_dict(orient="records")

    output_precomputed = os.path.join(output, "visualization/precomputed")
    json_name = os.path.join(output, "visualization/neuroglancer_config.json")
    utils.create_folder(output_precomputed)
    print(f"Output cells precomputed: {output_precomputed}")

    logger.info(f"Image path in {image_path}")
    example_data = {
        "dimensions": {
            # check the order
            "z": {"voxel_size": voxel_sizes[0], "unit": "microns"},
            "y": {"voxel_size": voxel_sizes[1], "unit": "microns"},
            "x": {"voxel_size": voxel_sizes[2], "unit": "microns"},
            "t": {"voxel_size": 0.001, "unit": "seconds"},
        },
        "layers": [
            {
                "source": image_path,
                "type": "image",
                "channel": 0,
                "shader": {"color": "gray", "emitter": "RGB", "vec": "vec3"},
                "shaderControls": {"normalized": {"range": [0, 500]}},  # Optional
            },
            {
                "type": "annotation",
                "source": f"precomputed://{output_precomputed}",
                "tool": "annotatePoint",
                "name": "annotation_name_layer",
                "annotations": cells,
            },
        ],
    }
    bucket_path = "aind-open-data"
    neuroglancer_link = NgState(
        input_config=example_data,
        base_url=neuroglancer_domain,
        mount_service="s3",
        bucket_path=bucket_path,
        output_dir=os.path.join(output, "visualization"),
        json_name=json_name,
    )

    json_state = neuroglancer_link.state
    json_state["ng_link"] = (
        f"{neuroglancer_domain}#!s3://{bucket_path}/{dataset_name}/image_cell_segmentation/{channel_name}/visualization/neuroglancer_config.json"
    )

    json_state["layers"][0][
        "source"
    ] = f"zarr://s3://{bucket_path}/{dataset_name}/image_tile_fusing/OMEZarr/{channel_name}.zarr"

    json_state["layers"][1][
        "source"
    ] = f"precomputed://s3://{bucket_path}/{dataset_name}/image_cell_segmentation/{channel_name}/visualization/precomputed"

    logger.info(f"Visualization link: {json_state['ng_link']}")
    output_path = os.path.join(output, json_name)

    with open(output_path, "w") as outfile:
        json.dump(json_state, outfile, indent=2)

=======
import shutil
>>>>>>> 4d6b2495

def get_data_config(
    data_folder: str,
    results_folder: str,
    processing_manifest_path: str = "processing_manifest*",
    data_description_path: str = "data_description.json",
) -> Tuple:
    """
    Returns the first smartspim dataset found
    in the data folder

    Parameters
    -----------
    data_folder: str
        Path to the folder that contains the data

    processing_manifest_path: str
        Path for the processing manifest

    data_description_path: str
        Path for the data description

    Returns
    -----------
    Tuple[Dict, str]
        Dict: Empty dictionary if the path does not exist,
        dictionary with the data otherwise.

        Str: Empty string if the processing manifest
        was not found
    """

    # Returning first smartspim dataset found
    # Doing this because of Code Ocean, ideally we would have
    # a single dataset in the pipeline
    print(
        glob(f"{data_folder}/{processing_manifest_path}"),
        f"{data_folder}/{processing_manifest_path}",
    )
    processing_data = glob(f"{data_folder}/{processing_manifest_path}")[0]
    derivatives_dict = utils.read_json_as_dict(processing_data)
    data_description_dict = utils.read_json_as_dict(f"{data_folder}/{data_description_path}")

    smartspim_dataset = data_description_dict["name"]

    # copy processing manifest to results folder
    fname = processing_data.split("/")[-1]
    shutil.copyfile(processing_data, f"{results_folder}/{fname}")

    print(f"processing manisfest copied to {results_folder}/{fname}")

    return derivatives_dict, smartspim_dataset


def validate_capsule_inputs(input_elements: List[str]) -> List[str]:
    """
    Validates input elemts for a capsule in
    Code Ocean.

    Parameters
    -----------
    input_elements: List[str]
        Input elements for the capsule. This
        could be sets of files or folders.

    Returns
    -----------
    List[str]
        List of missing files
    """

    missing_inputs = []
    for required_input_element in input_elements:
        required_input_element = Path(required_input_element)

        if not required_input_element.exists():
            missing_inputs.append(str(required_input_element))

    return missing_inputs


def run():
    """
    Run function
    """

    # Code Ocean folders
    RESULTS_FOLDER = Path(os.path.abspath("../../../results"))
    # SCRATCH_FOLDER = Path(os.path.abspath("../scratch"))
    DATA_FOLDER = Path(os.path.abspath("../../../data"))

    # It is assumed that these files
    # will be in the data folder
    required_input_elements = []

    missing_files = validate_capsule_inputs(required_input_elements)

    if len(missing_files):
        raise ValueError(f"We miss the following files in the capsule input: {missing_files}")

    pipeline_config, smartspim_dataset_name = get_data_config(
<<<<<<< HEAD
        data_folder=DATA_FOLDER,
        results_folder=RESULTS_FOLDER,
    )

    segmentation_info = pipeline_config.get("segmentation")

=======
        data_folder=data_folder, results_folder=results_folder
    )

    segmentation_info = pipeline_config.get("segmentation")

>>>>>>> 4d6b2495
    if segmentation_info is None:
        raise ValueError("Please, provide segmentation channels.")

    channel_to_process = segmentation_info.get("channel")

    # Note: The dispatcher capsule creates a single config with
    # the channels. If the channel key does not exist, it means
    # there are no segmentation channels splitted
    if channel_to_process is not None:

<<<<<<< HEAD
        DATA_PATH = f"{DATA_FOLDER}/{channel_to_process}.zarr"
        SEGMENTATION_PATH = None

        # Output folder
        output_folder = RESULTS_FOLDER.joinpath(f"cell_{channel_to_process}")
        metadata_path = output_folder.joinpath("metadata")

        utils.create_folder(dest_dir=str(metadata_path), verbose=True)

        logger = utils.create_logger(output_log_path=str(metadata_path))

        # Puncta detection parameters
        sigma_zyx = [1.8, 1.0, 1.0]
        background_percentage = 25
        axis_pad = int(1.6 * max(max(sigma_zyx[1:]), sigma_zyx[0]) * 5)
        min_zyx = [3, 3, 3]
        filt_thresh = 20
        raw_thresh = 180
        context_radius = 3
        radius_confidence = 0.05

        # Data loader params
        puncta_params = {
            "dataset_path": DATA_PATH,
            "segmentation_mask_path": SEGMENTATION_PATH,
            "multiscale": "1",
            "prediction_chunksize": (128, 128, 128),
            "target_size_mb": 3048,
            "n_workers": 0,
            "batch_size": 1,
            "axis_pad": axis_pad,
            "output_folder": output_folder,
            "metadata_path": metadata_path,
            "logger": logger,
            "super_chunksize": None,
            "spot_parameters": {
                "sigma_zyx": sigma_zyx,
                "background_percentage": background_percentage,
                "min_zyx": min_zyx,
                "filt_thresh": filt_thresh,
                "raw_thresh": raw_thresh,
                "context_radius": context_radius,
                "radius_confidence": radius_confidence,
            },
        }

        logger.info(
            f"Dataset path: {puncta_params['dataset_path']} - Cell detection params: {puncta_params}"
        )

        detected_cells_path, voxel_size_ZYX = smartspim_cell_detection(**puncta_params)

        if detected_cells_path is not None:
            generate_neuroglancer_link(
                image_path=DATA_PATH,
                dataset_name=smartspim_dataset_name,
                channel_name=channel_to_process,
                detected_cells_path=detected_cells_path,
                output=output_folder,
                voxel_sizes=voxel_size_ZYX,
                logger=logger,
            )
=======
        # get default configs
        default_config = get_yaml(
            os.path.abspath("aind_smartspim_segmentation/params/default_segment_config.yaml")
        )

        # add paths to default_config
        default_config["input_data"] = os.path.abspath(pipeline_config["segmentation"]["input_data"])
        print("Files in path: ", os.listdir(default_config["input_data"]))

        default_config["save_path"] = f"{results_folder}/cell_{channel_to_process}"
        default_config["metadata_path"] = f"{results_folder}/cell_{channel_to_process}/metadata"

        print("Initial cell segmentation config: ", default_config)

        # combine configs
        smartspim_config = set_up_pipeline_parameters(
            pipeline_config=pipeline_config, default_config=default_config
        )

        smartspim_config["name"] = smartspim_dataset_name

        print("Final cell segmentation config: ", smartspim_config)

        segmentation.main(
            intermediate_segmented_folder=Path(scratch_folder),
            smartspim_config=smartspim_config,
        )
>>>>>>> 4d6b2495

    else:
        print(f"No segmentation channel, pipeline config: {pipeline_config}")
        utils.save_dict_as_json(
<<<<<<< HEAD
            filename=f"{RESULTS_FOLDER}/segmentation_processing_manifest_empty.json",
            dictionary=pipeline_config,
        )
=======
            filename=f"{results_folder}/segmentation_processing_manifest_empty.json",
            dictionary=pipeline_config,
        )

        # For post-processing pipeline
        post_process_seg = Path(data_folder).joinpath('image_cell_segmentation')

        if post_process_seg.exists():
            for cell_folder in post_process_seg.glob("cell*"):
                # Proposals added after version 3.0.1
                cell_folder_name = cell_folder.stem
                if cell_folder.joinpath('proposals').exists():
                    cell_folder = cell_folder.joinpath('proposals')

                output_path = results_folder / cell_folder_name
                shutil.copy(
                    str(cell_folder),
                    output_path
                )
>>>>>>> 4d6b2495


if __name__ == "__main__":
    run()<|MERGE_RESOLUTION|>--- conflicted
+++ resolved
@@ -13,116 +13,7 @@
 import pandas as pd
 from aind_smartspim_segmentation.detect import smartspim_cell_detection
 from aind_smartspim_segmentation.utils import utils
-<<<<<<< HEAD
-from ng_link import NgState
-
-
-def generate_neuroglancer_link(
-    image_path: str,
-    dataset_name: str,
-    channel_name: str,
-    detected_cells_path: str,
-    output: str,
-    voxel_sizes: list,
-    logger: logging.Logger,
-    neuroglancer_domain: str = "https://aind-neuroglancer-sauujisjxq-uw.a.run.app",
-):
-    """
-    Generates neuroglancer link with the cell location
-    for a specific dataset
-
-    Parameters
-    -----------
-    image_path: str
-        Path to the zarr file
-
-    dataset_name: str
-        Dataset name where the data will be stored
-        in the cloud. Follows SmartSPIM_***_stitched_***
-
-    channel_name: str
-        Channel name that was processed
-
-    detected_cells_path: str
-        Path to the detected cells
-
-    output: str
-        Output path of the neuroglancer
-        config and precomputed format
-
-    voxel_sizes: list
-        list of um per voxel along each dimension
-        ordered [z, y, x]
-    """
-
-    logger.info(f"Reading cells from {detected_cells_path}")
-
-    cells = pd.read_csv(detected_cells_path)[["Z", "Y", "X"]]
-    cells = cells.rename(columns={"X": "x", "Y": "y", "Z": "z"}).to_dict(orient="records")
-
-    output_precomputed = os.path.join(output, "visualization/precomputed")
-    json_name = os.path.join(output, "visualization/neuroglancer_config.json")
-    utils.create_folder(output_precomputed)
-    print(f"Output cells precomputed: {output_precomputed}")
-
-    logger.info(f"Image path in {image_path}")
-    example_data = {
-        "dimensions": {
-            # check the order
-            "z": {"voxel_size": voxel_sizes[0], "unit": "microns"},
-            "y": {"voxel_size": voxel_sizes[1], "unit": "microns"},
-            "x": {"voxel_size": voxel_sizes[2], "unit": "microns"},
-            "t": {"voxel_size": 0.001, "unit": "seconds"},
-        },
-        "layers": [
-            {
-                "source": image_path,
-                "type": "image",
-                "channel": 0,
-                "shader": {"color": "gray", "emitter": "RGB", "vec": "vec3"},
-                "shaderControls": {"normalized": {"range": [0, 500]}},  # Optional
-            },
-            {
-                "type": "annotation",
-                "source": f"precomputed://{output_precomputed}",
-                "tool": "annotatePoint",
-                "name": "annotation_name_layer",
-                "annotations": cells,
-            },
-        ],
-    }
-    bucket_path = "aind-open-data"
-    neuroglancer_link = NgState(
-        input_config=example_data,
-        base_url=neuroglancer_domain,
-        mount_service="s3",
-        bucket_path=bucket_path,
-        output_dir=os.path.join(output, "visualization"),
-        json_name=json_name,
-    )
-
-    json_state = neuroglancer_link.state
-    json_state["ng_link"] = (
-        f"{neuroglancer_domain}#!s3://{bucket_path}/{dataset_name}/image_cell_segmentation/{channel_name}/visualization/neuroglancer_config.json"
-    )
-
-    json_state["layers"][0][
-        "source"
-    ] = f"zarr://s3://{bucket_path}/{dataset_name}/image_tile_fusing/OMEZarr/{channel_name}.zarr"
-
-    json_state["layers"][1][
-        "source"
-    ] = f"precomputed://s3://{bucket_path}/{dataset_name}/image_cell_segmentation/{channel_name}/visualization/precomputed"
-
-    logger.info(f"Visualization link: {json_state['ng_link']}")
-    output_path = os.path.join(output, json_name)
-
-    with open(output_path, "w") as outfile:
-        json.dump(json_state, outfile, indent=2)
-
-=======
 import shutil
->>>>>>> 4d6b2495
 
 def get_data_config(
     data_folder: str,
@@ -224,20 +115,11 @@
         raise ValueError(f"We miss the following files in the capsule input: {missing_files}")
 
     pipeline_config, smartspim_dataset_name = get_data_config(
-<<<<<<< HEAD
-        data_folder=DATA_FOLDER,
-        results_folder=RESULTS_FOLDER,
-    )
-
-    segmentation_info = pipeline_config.get("segmentation")
-
-=======
         data_folder=data_folder, results_folder=results_folder
     )
 
     segmentation_info = pipeline_config.get("segmentation")
 
->>>>>>> 4d6b2495
     if segmentation_info is None:
         raise ValueError("Please, provide segmentation channels.")
 
@@ -248,7 +130,6 @@
     # there are no segmentation channels splitted
     if channel_to_process is not None:
 
-<<<<<<< HEAD
         DATA_PATH = f"{DATA_FOLDER}/{channel_to_process}.zarr"
         SEGMENTATION_PATH = None
 
@@ -311,64 +192,13 @@
                 voxel_sizes=voxel_size_ZYX,
                 logger=logger,
             )
-=======
-        # get default configs
-        default_config = get_yaml(
-            os.path.abspath("aind_smartspim_segmentation/params/default_segment_config.yaml")
-        )
-
-        # add paths to default_config
-        default_config["input_data"] = os.path.abspath(pipeline_config["segmentation"]["input_data"])
-        print("Files in path: ", os.listdir(default_config["input_data"]))
-
-        default_config["save_path"] = f"{results_folder}/cell_{channel_to_process}"
-        default_config["metadata_path"] = f"{results_folder}/cell_{channel_to_process}/metadata"
-
-        print("Initial cell segmentation config: ", default_config)
-
-        # combine configs
-        smartspim_config = set_up_pipeline_parameters(
-            pipeline_config=pipeline_config, default_config=default_config
-        )
-
-        smartspim_config["name"] = smartspim_dataset_name
-
-        print("Final cell segmentation config: ", smartspim_config)
-
-        segmentation.main(
-            intermediate_segmented_folder=Path(scratch_folder),
-            smartspim_config=smartspim_config,
-        )
->>>>>>> 4d6b2495
 
     else:
         print(f"No segmentation channel, pipeline config: {pipeline_config}")
         utils.save_dict_as_json(
-<<<<<<< HEAD
             filename=f"{RESULTS_FOLDER}/segmentation_processing_manifest_empty.json",
             dictionary=pipeline_config,
         )
-=======
-            filename=f"{results_folder}/segmentation_processing_manifest_empty.json",
-            dictionary=pipeline_config,
-        )
-
-        # For post-processing pipeline
-        post_process_seg = Path(data_folder).joinpath('image_cell_segmentation')
-
-        if post_process_seg.exists():
-            for cell_folder in post_process_seg.glob("cell*"):
-                # Proposals added after version 3.0.1
-                cell_folder_name = cell_folder.stem
-                if cell_folder.joinpath('proposals').exists():
-                    cell_folder = cell_folder.joinpath('proposals')
-
-                output_path = results_folder / cell_folder_name
-                shutil.copy(
-                    str(cell_folder),
-                    output_path
-                )
->>>>>>> 4d6b2495
 
 
 if __name__ == "__main__":
