"""Init file for cell segmentation"""
<<<<<<< HEAD
__version__ = "0.0.4"
=======
__version__ = "0.0.3"
>>>>>>> 1893ad0f
<|MERGE_RESOLUTION|>--- conflicted
+++ resolved
@@ -1,6 +1,2 @@
 """Init file for cell segmentation"""
-<<<<<<< HEAD
 __version__ = "0.0.4"
-=======
-__version__ = "0.0.3"
->>>>>>> 1893ad0f
