--- conflicted
+++ resolved
@@ -1,12 +1,6 @@
-<<<<<<< HEAD
-# hash:sha256:efe04cd2567bb9241fc6b72a3fb36d96271710494fb18df0bd31e189420457d0
-ARG REGISTRY_HOST
-FROM $REGISTRY_HOST/codeocean/cuda-miniconda-jupyterlab:latest
-=======
 # hash:sha256:e70a5cf1e49dd28853e53079c59d19d1decbfe6acf15b7102902e44a2b66a349
 ARG REGISTRY_HOST
 FROM $REGISTRY_HOST/codeocean/pytorch-tensorflow-jax:2.1
->>>>>>> 2ff64892
 
 ARG DEBIAN_FRONTEND=noninteractive
 
@@ -14,17 +8,10 @@
 ARG GIT_ACCESS_TOKEN
 COPY git-askpass /
 
-<<<<<<< HEAD
-RUN apt-get update && apt-get install -y --no-install-recommends \
-    build-essential \
-    libnvrtc11.2 \
-    && rm -rf /var/lib/apt/lists/*
-=======
 RUN conda create -n cell_seg python=3.10
 
 # Make RUN commands use the new environment:
 SHELL ["conda", "run", "-n", "cell_seg", "/bin/bash", "-c"]
->>>>>>> 2ff64892
 
 RUN apt-get update && apt-get install -y --no-install-recommends \
     build-essential \
@@ -32,17 +19,6 @@
     && rm -rf /var/lib/apt/lists/*
 
 RUN pip install -U --no-cache-dir \
-<<<<<<< HEAD
-    git+https://github.com/AllenNeuralDynamics/aind-large-scale-prediction.git@py38-compatible \
-    numpy==1.24.4 \
-    scikit-image==1.3.2 \
-    matplotlib==3.10.1 \
-    scipy==1.15.2 \
-    cupy-cuda11x==13.4.0 \
-    neuroglancer==2.40.1 \
-    aind-data-schema==1.2.0 \
-    aind-ng-link==1.0.17
-=======
     aind-large-scale-prediction==1.0.0 \
     cupy-cuda11x==13.4.0 \
     scipy==1.15.2 \
@@ -54,4 +30,3 @@
     zarr==2.18.0 \
     aind-data-schema==1.0.0 \
     awscli
->>>>>>> 2ff64892
