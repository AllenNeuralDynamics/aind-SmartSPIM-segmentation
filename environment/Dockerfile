--- conflicted
+++ resolved
@@ -24,11 +24,7 @@
     aind-data-schema==0.12.5 \
     aind-ng-link==1.0.6 \
     jupyter-server-proxy==3.2.2 \
-<<<<<<< HEAD
     git+https://github.com/camilolaiton/cellfinder-core.git@block_seg
-=======
-    aind-ng-link==1.0.6 \
-    git+https://github.com/camilolaiton/cellfinder-core.git@feature/bkg_sub
->>>>>>> 1893ad0f
+
 
 RUN conda install -c conda-forge awscli 