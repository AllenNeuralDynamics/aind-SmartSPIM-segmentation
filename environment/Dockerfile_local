--- conflicted
+++ resolved
@@ -3,7 +3,6 @@
 
 ARG DEBIAN_FRONTEND=noninteractive
 
-<<<<<<< HEAD
 RUN apt-get update && apt-get install -y git g++
 
 RUN pip install -U --no-cache-dir \
@@ -14,30 +13,4 @@
     scipy==1.10.1 \
     cupy-cuda11x==13.3.0 \
     neuroglancer==2.40.1 \
-    aind-data-schema==1.2.0
-=======
-RUN apt-get update && apt-get install -y --no-install-recommends \
-    git g++ && \
-    apt-get clean && rm -rf /var/lib/apt/lists/*
-
-RUN conda create -n cell_seg python=3.8 --no-default-packages -y && \
-    conda clean --all --yes
-
-# Set environment path instead of using SHELL
-ENV PATH="/opt/conda/envs/cell_seg/bin:$PATH"
-
-RUN conda run -n cell_seg pip install --no-cache-dir \
-    bokeh==2.4.2 \
-    "dask[distributed]==2022.11.1" \
-    dask_memusage \
-    argschema==3.0.4 \
-    natsort==8.2.0 \
-    astropy==5.2.1 \
-    photutils==1.6.0 \
-    imlib==0.1.3 \
-    zarr==2.13.6 \
-    aind-data-schema==1.0.0 \
-    aind-ng-link==1.0.6 \
-    jupyter-server-proxy==3.2.2 \
-    git+https://github.com/camilolaiton/cellfinder-core.git@block_seg
->>>>>>> 4d6b2495
+    aind-data-schema==1.2.0